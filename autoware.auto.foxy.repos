repositories:
  src/external/autoware_auto_msgs:
    type: git
    url: https://gitlab.com/autowarefoundation/autoware.auto/autoware_auto_msgs.git
    version: 34d98a6173ae02572fef10ebc47a2916c2b0d395
  src/external/rosbridge_suite:
    type: git
    url: https://github.com/RobotWebTools/rosbridge_suite.git
    version: 1a2c386455067b00a9e67fb70cc711add38c3582
<<<<<<< HEAD
  src/external/transport_drivers:
    type: git
    url: https://github.com/ros-drivers/transport_drivers.git
    version: 148ea523160913115bd82d1b61e2c820fab0fb91
  src/external/vesc:
    type: git
    url: https://github.com/Triton-AI/vesc.git
    version: a4dd716af6e757449ca3829a1faae35105713802
=======
  src/external/vesc:
    type: git
    url: https://github.com/f1tenth/vesc
    version: ros2
>>>>>>> c5ad2821
<|MERGE_RESOLUTION|>--- conflicted
+++ resolved
@@ -7,18 +7,7 @@
     type: git
     url: https://github.com/RobotWebTools/rosbridge_suite.git
     version: 1a2c386455067b00a9e67fb70cc711add38c3582
-<<<<<<< HEAD
-  src/external/transport_drivers:
-    type: git
-    url: https://github.com/ros-drivers/transport_drivers.git
-    version: 148ea523160913115bd82d1b61e2c820fab0fb91
-  src/external/vesc:
-    type: git
-    url: https://github.com/Triton-AI/vesc.git
-    version: a4dd716af6e757449ca3829a1faae35105713802
-=======
   src/external/vesc:
     type: git
     url: https://github.com/f1tenth/vesc
-    version: ros2
->>>>>>> c5ad2821
+    version: ros2