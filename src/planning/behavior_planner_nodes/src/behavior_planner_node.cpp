// Copyright 2020 The Autoware Foundation
//
// Licensed under the Apache License, Version 2.0 (the "License");
// you may not use this file except in compliance with the License.
// You may obtain a copy of the License at
//
//     http://www.apache.org/licenses/LICENSE-2.0
//
// Unless required by applicable law or agreed to in writing, software
// distributed under the License is distributed on an "AS IS" BASIS,
// WITHOUT WARRANTIES OR CONDITIONS OF ANY KIND, either express or implied.
// See the License for the specific language governing permissions and
// limitations under the License.

#include "behavior_planner_nodes/behavior_planner_node.hpp"
#include <had_map_utils/had_map_conversion.hpp>
#include <motion_common/config.hpp>
#include <geometry/common_2d.hpp>

#include <rclcpp_components/register_node_macro.hpp>

#include <string>
#include <memory>

namespace autoware
{
namespace behavior_planner_nodes
{

// const std::unordered_map<GEAR_TYPE, GEAR_TYPE> BehaviorPlannerNode::gear_report_to_vsc_gear {
//   {GearReport::NONE, VehicleStateCommand::GEAR_NEUTRAL},
//   {GearReport::DRIVE_1, VehicleStateCommand::GEAR_DRIVE},
//   {GearReport::REVERSE, VehicleStateCommand::GEAR_REVERSE},
//   {GearReport::PARK, VehicleStateCommand::GEAR_PARK},
//   {GearReport::LOW, VehicleStateCommand::GEAR_LOW},
//   {GearReport::NEUTRAL, VehicleStateCommand::GEAR_NEUTRAL},
// };

BehaviorPlannerNode::BehaviorPlannerNode(const rclcpp::NodeOptions & options)
:  Node("behavior_planner_node", options)
{
  init();
}

void BehaviorPlannerNode::init()
{
  using rclcpp::QoS;
  using namespace std::chrono_literals;

  // Setup planner
  const auto cg_to_front_m =
    static_cast<float32_t>(declare_parameter("vehicle.cg_to_front_m").get<float64_t>());
  const auto cg_to_rear_m =
    static_cast<float32_t>(declare_parameter("vehicle.cg_to_rear_m").get<float64_t>());
  const auto front_overhang_m =
    static_cast<float32_t>(declare_parameter("vehicle.front_overhang_m").get<float64_t>());
  const auto rear_overhang_m =
    static_cast<float32_t>(declare_parameter("vehicle.rear_overhang_m").get<float64_t>());
  const auto cg_to_vehicle_center =
    ( (cg_to_front_m + front_overhang_m) - (rear_overhang_m + cg_to_rear_m) ) * 0.5F;

  const behavior_planner::PlannerConfig config{
    static_cast<float32_t>(declare_parameter("goal_distance_thresh").get<float64_t>()),
    static_cast<float32_t>(declare_parameter("stop_velocity_thresh").get<float64_t>()),
    static_cast<float32_t>(declare_parameter("heading_weight").get<float64_t>()),
    static_cast<float32_t>(declare_parameter("subroute_goal_offset_lane2parking").get<float64_t>()),
    static_cast<float32_t>(declare_parameter("subroute_goal_offset_parking2lane").get<float64_t>()),
    cg_to_vehicle_center
  };

  m_planner = std::make_unique<behavior_planner::BehaviorPlanner>(config);

  // Setup Tf Buffer with listener
  rclcpp::Clock::SharedPtr clock = std::make_shared<rclcpp::Clock>(RCL_ROS_TIME);
  m_tf_buffer = std::make_shared<tf2_ros::Buffer>(clock);
  m_tf_listener = std::make_shared<tf2_ros::TransformListener>(
    *m_tf_buffer,
    std::shared_ptr<rclcpp::Node>(this, [](auto) {}), false);

  m_lane_planner_client = rclcpp_action::create_client<PlanTrajectoryAction>(
    this->get_node_base_interface(),
    this->get_node_graph_interface(),
    this->get_node_logging_interface(),
    this->get_node_waitables_interface(),
    "plan_lane_trajectory");
  m_parking_planner_client = rclcpp_action::create_client<PlanTrajectoryAction>(
    this->get_node_base_interface(),
    this->get_node_graph_interface(),
    this->get_node_logging_interface(),
    this->get_node_waitables_interface(),
    "plan_parking_trajectory");

  // wait until action clients are ready
  while (!m_lane_planner_client->wait_for_action_server(1s)) {
    if (!rclcpp::ok()) {
      RCLCPP_ERROR(
        get_logger(), "Interrupted while waiting for action server 'plan_lane_trajectory'.");
      rclcpp::shutdown();
      return;
    }
    RCLCPP_INFO(get_logger(), "Waiting for action server 'plan_lane_trajectory'...");
  }
  while (!m_parking_planner_client->wait_for_action_server(1s)) {
    if (!rclcpp::ok()) {
      RCLCPP_ERROR(
        get_logger(), "Interrupted while waiting for action server 'plan_parking_trajectory'.");
      rclcpp::shutdown();
      return;
    }
    RCLCPP_INFO(get_logger(), "Waiting for action server 'plan_parking_trajectory'...");
  }

  m_map_client = this->create_client<HADMapService>("HAD_Map_Service");
  while (!m_map_client->wait_for_service(1s)) {
    if (!rclcpp::ok()) {
      RCLCPP_ERROR(get_logger(), "Interrupted while waiting for service 'HAD_Map_Service'.");
      rclcpp::shutdown();
      return;
    }
    RCLCPP_INFO(get_logger(), "Waiting for service 'HAD_Map_Service'...");
  }

  if (declare_parameter("enable_object_collision_estimator").get<bool>()) {
    m_modify_trajectory_client = this->create_client<ModifyTrajectory>("estimate_collision");
    while (!m_modify_trajectory_client->wait_for_service(1s)) {
      if (!rclcpp::ok()) {
        RCLCPP_ERROR(get_logger(), "Interrupted while waiting for service 'estimate_collision'.");
        rclcpp::shutdown();
        return;
      }
      RCLCPP_INFO(get_logger(), "Waiting for service 'estimate_collision'...");
    }
  }

  // Setup subscribers
  m_ego_state_sub = this->create_subscription<State>(
    "vehicle_state", QoS{10},
    [this](const State::SharedPtr msg) {on_ego_state(msg);});
  m_route_sub = this->create_subscription<HADMapRoute>(
    "route", QoS{10},
    [this](const HADMapRoute::SharedPtr msg) {on_route(msg);});
  m_gear_report_sub = this->create_subscription<GearReport>(
    "gear_report", QoS{10},
    [this](const GearReport::SharedPtr msg) {on_gear_report(msg);});

  // Setup publishers
  m_trajectory_pub =
    this->create_publisher<Trajectory>("trajectory", QoS{10});
  m_debug_trajectory_pub =
    this->create_publisher<Trajectory>("debug/full_trajectory", QoS{10});
  m_debug_checkpoints_pub =
    this->create_publisher<Trajectory>("debug/checkpoints", QoS{10});
  m_debug_subroute_pub =
    this->create_publisher<HADMapRoute>("debug/current_subroute", QoS{10});
  m_debug_global_path_pub =
    this->create_publisher<geometry_msgs::msg::PoseArray>("debug/global_path", QoS{10});
<<<<<<< HEAD
  // m_vehicle_state_command_pub =
  //   this->create_publisher<VehicleStateCommand>("vehicle_state_command", QoS{10});
  m_gear_command_pub = 
=======
  m_gear_command_pub =
>>>>>>> 6dcb0550
    this->create_publisher<GearCommand>("gear_command", QoS{10});
}

void BehaviorPlannerNode::goal_response_callback(
  std::shared_future<PlanTrajectoryGoalHandle::SharedPtr> future)
{
  if (!future.get()) {
    RCLCPP_ERROR(get_logger(), "Goal was rejected by server");
    return;
  } else {
    // start requesting trajectory
    m_requesting_trajectory = true;
  }
}

void BehaviorPlannerNode::feedback_callback(
  PlanTrajectoryGoalHandle::SharedPtr goal_handle,
  const std::shared_ptr<const PlanTrajectoryAction::Feedback> feedback)
{
  // currently we don't need feedback.
  // This function will be deleted when action is replaced with synchronous service call
  (void) goal_handle;
  (void) feedback;
}

void BehaviorPlannerNode::result_callback(const PlanTrajectoryGoalHandle::WrappedResult & result)
{
  if (result.result->result == PlanTrajectoryAction::Result::SUCCESS &&
    !result.result->trajectory.points.empty())
  {
    RCLCPP_INFO(get_logger(), "Received trajectory from planner");
  } else {
    RCLCPP_ERROR(get_logger(), "Planner failed to calculate!!");
  }

  auto trajectory = result.result->trajectory;
  trajectory.header.frame_id = "map";
  m_debug_trajectory_pub->publish(trajectory);

  m_planner->set_trajectory(result.result->trajectory);

  // finished requesting trajectory
  m_requesting_trajectory = false;
}

State BehaviorPlannerNode::transform_to_map(const State & state)
{
  geometry_msgs::msg::TransformStamped tf;
  try {
    tf = m_tf_buffer->lookupTransform(
      "map", state.header.frame_id,
      time_utils::from_message(state.header.stamp));
  } catch (const tf2::ExtrapolationException &) {
    // TODO(mitsudome-r): currently falls back to retrive newest
    // transform available for availability,
    // Do validation in the future
    tf = m_tf_buffer->lookupTransform("map", state.header.frame_id, tf2::TimePointZero);
  }
  State transformed_state;
  motion::motion_common::doTransform(state, transformed_state, tf);
  transformed_state.header.frame_id = "map";
  transformed_state.header.stamp = state.header.stamp;
  return transformed_state;
}

void BehaviorPlannerNode::request_trajectory(const RouteWithType & route_with_type)
{
  using std::placeholders::_1;
  using std::placeholders::_2;

  const auto & route = route_with_type.route;
  const auto & planner_type = route_with_type.planner_type;

  visualize_global_path(route);

  auto action_goal = PlanTrajectoryAction::Goal();
  action_goal.sub_route = route;

  auto send_goal_options = rclcpp_action::Client<PlanTrajectoryAction>::SendGoalOptions();
  send_goal_options.goal_response_callback = std::bind(
    &BehaviorPlannerNode::goal_response_callback,
    this, _1);
  send_goal_options.feedback_callback = std::bind(
    &BehaviorPlannerNode::feedback_callback, this, _1,
    _2);
  send_goal_options.result_callback = std::bind(&BehaviorPlannerNode::result_callback, this, _1);

  switch (planner_type) {
    case behavior_planner::PlannerType::LANE:
      m_lane_planner_client->async_send_goal(action_goal, send_goal_options);
      RCLCPP_INFO(get_logger(), "Sent lane trajectory action goal");
      break;
    case behavior_planner::PlannerType::PARKING:
      m_parking_planner_client->async_send_goal(action_goal, send_goal_options);
      RCLCPP_INFO(get_logger(), "Sent parking trajectory action goal");
      break;
    default:
      break;
  }
  m_debug_subroute_pub->publish(route);
}

void BehaviorPlannerNode::on_ego_state(const State::SharedPtr & msg)
{
  // Do nothing if localization result is not received yet.
  if (!m_tf_buffer->canTransform("map", msg->header.frame_id, tf2::TimePointZero)) {
    RCLCPP_INFO(get_logger(), "Waiting for localization result to become available");
    return;
  }

  m_ego_state = transform_to_map(*msg);

  // do nothing if we haven't got route yet
  if (!m_planner->is_route_ready()) {
    return;
  }

  // check if we need new trajectory
  // make sure we are not requesting trajectory if we already have
  if (!m_requesting_trajectory) {
    if (m_planner->has_arrived_goal(m_ego_state)) {
      if (m_log_goal_reached) {
        RCLCPP_INFO(get_logger(), "Reached goal. Wait for another route");
        m_log_goal_reached = false;
      }
    } else if (m_planner->has_arrived_subroute_goal(m_ego_state)) {
      // send next subroute
      m_planner->set_next_subroute();
      request_trajectory(m_planner->get_current_subroute(m_ego_state));
      m_requesting_trajectory = true;
      m_log_goal_reached = true;
    } else if (m_planner->needs_new_trajectory(m_ego_state)) {
      // update trajectory for current subroute
      request_trajectory(m_planner->get_current_subroute(m_ego_state));
      m_requesting_trajectory = true;
      m_log_goal_reached = true;
    }
  }

  if (!m_planner->is_trajectory_ready()) {
    return;
  }

  const auto desired_gear = m_planner->get_desired_gear(m_ego_state);
  if (desired_gear != m_current_gear) {
    auto & clock = *this->get_clock();
    RCLCPP_INFO_THROTTLE(
      get_logger(), clock, 3000,
      "Trying to change gear, current gear is %d, desired gear is %d.",
      static_cast<int>(m_current_gear), static_cast<int>(desired_gear));

<<<<<<< HEAD
    // auto const it = gear_report_to_vsc_gear.find(desired_gear);
    // if (it != gear_report_to_vsc_gear.end()) {
      RCLCPP_INFO_THROTTLE(
      get_logger(), clock, 3000,
      "Send command to convert desired_gear %d to %d", static_cast<int>(desired_gear), static_cast<int>(it->second));
      // gear_command.gear = it->second;
      // gear_command.mode = VehicleStateCommand::MODE_AUTONOMOUS;
      // gear_command.stamp = msg->header.stamp;
      // m_vehicle_state_command_pub->publish(gear_command);
      GearCommand gear_command;
      gear_command.command = desired_gear;
      gear_command.stamp = msg->header.stamp;
      m_gear_command_pub->publish(gear_command);
    // }
    else {
      RCLCPP_INFO_THROTTLE(
      get_logger(), clock, 3000,
      "Unable to match desired_gear %d", static_cast<int>(desired_gear));
    }
    // send trajectory with current state so that velocity will be zero in order to change gear
=======
    GearCommand gear_command;
    gear_command.command = desired_gear;
    gear_command.stamp = msg->header.stamp;
    m_gear_command_pub->publish(gear_command);
    
>>>>>>> 6dcb0550
    Trajectory trajectory;
    trajectory.header.frame_id = "map";
    trajectory.header.stamp = msg->header.stamp;
    trajectory.points.push_back(msg->state);
    m_trajectory_pub->publish(trajectory);
  } else {
    auto trajectory = m_planner->get_trajectory(m_ego_state);
    // trajectory.header = m_ego_state.header;
    trajectory.header.frame_id = "map";
    trajectory.header.stamp = msg->header.stamp;

    // If object collision estimation is enabled, send trajectory through the collision estimator
    if (m_modify_trajectory_client) {
      auto request = std::make_shared<ModifyTrajectory::Request>();
      request->original_trajectory = trajectory;
      auto result =
        m_modify_trajectory_client->async_send_request(
        request,
        std::bind(
          &BehaviorPlannerNode::modify_trajectory_response,
          this, std::placeholders::_1));
    } else {
      m_trajectory_pub->publish(trajectory);
    }
  }
}

void BehaviorPlannerNode::on_gear_report(const GearReport::SharedPtr & msg)
{
  m_current_gear = msg->report;
}

void BehaviorPlannerNode::on_route(const HADMapRoute::SharedPtr & msg)
{
  if (m_requesting_trajectory) {
    RCLCPP_ERROR(
      get_logger(),
      "Route was rejected. Route cannot be updated while communicating with trajectory planners.");
    return;
  }

  if (!m_planner->is_vehicle_stopped(m_ego_state)) {
    RCLCPP_ERROR(
      get_logger(), "Route was rejected. Route cannot be update while the vehicle is moving");
    return;
  }

  RCLCPP_INFO(get_logger(), "Received route");

  m_route = msg;

  // TODO(mitsudome-r): replace it with bounded request
  auto request = std::make_shared<HADMapService::Request>();
  request->requested_primitives.push_back(HADMapService::Request::FULL_MAP);

  // TODO(mitsudome-r): If synchronized service request becomes available,
  // replace it with synchronized implementation
  auto result =
    m_map_client->async_send_request(
    request,
    std::bind(&BehaviorPlannerNode::map_response, this, std::placeholders::_1));
}

void BehaviorPlannerNode::modify_trajectory_response(
  rclcpp::Client<ModifyTrajectory>::SharedFuture future)
{
  auto trajectory = future.get()->modified_trajectory;

  // set current position with velocity zero to do emergency stop in case
  // collision estimator fails or if there is obstacle on first point
  if (trajectory.points.empty()) {
    auto stopping_point = m_ego_state.state;
    stopping_point.longitudinal_velocity_mps = 0.0;
    trajectory.points.push_back(stopping_point);
  }
  m_trajectory_pub->publish(trajectory);
}

void BehaviorPlannerNode::map_response(rclcpp::Client<HADMapService>::SharedFuture future)
{
  m_lanelet_map_ptr = std::make_shared<lanelet::LaneletMap>();
  autoware::common::had_map_utils::fromBinaryMsg(future.get()->map, m_lanelet_map_ptr);

  RCLCPP_INFO(get_logger(), "Received map");

  // TODO(mitsudome-r) move to handle_accepted() when synchronous service is available
  m_planner->set_route(*m_route, m_lanelet_map_ptr);

  const auto subroutes = m_planner->get_subroutes();
  Trajectory checkpoints;
  checkpoints.header.frame_id = "map";
  for (const auto & subroute : subroutes) {
    TrajectoryPoint trajectory_start_point;
    trajectory_start_point.pose = subroute.route.start_pose;

    TrajectoryPoint trajectory_goal_point;
    trajectory_goal_point.pose = subroute.route.goal_pose;

    checkpoints.points.push_back(trajectory_start_point);
    checkpoints.points.push_back(trajectory_goal_point);
  }
  m_debug_checkpoints_pub->publish(checkpoints);
}

void BehaviorPlannerNode::visualize_global_path(const HADMapRoute & route)
{
  auto debug_global_path = geometry_msgs::msg::PoseArray();

  debug_global_path.header.stamp = rclcpp::Time();
  debug_global_path.header.frame_id = "map";

  debug_global_path.poses.push_back(route.start_pose);
  debug_global_path.poses.push_back(route.goal_pose);

  m_debug_global_path_pub->publish(debug_global_path);
}
}  // namespace behavior_planner_nodes
}  // namespace autoware

RCLCPP_COMPONENTS_REGISTER_NODE(autoware::behavior_planner_nodes::BehaviorPlannerNode)<|MERGE_RESOLUTION|>--- conflicted
+++ resolved
@@ -154,13 +154,7 @@
     this->create_publisher<HADMapRoute>("debug/current_subroute", QoS{10});
   m_debug_global_path_pub =
     this->create_publisher<geometry_msgs::msg::PoseArray>("debug/global_path", QoS{10});
-<<<<<<< HEAD
-  // m_vehicle_state_command_pub =
-  //   this->create_publisher<VehicleStateCommand>("vehicle_state_command", QoS{10});
-  m_gear_command_pub = 
-=======
   m_gear_command_pub =
->>>>>>> 6dcb0550
     this->create_publisher<GearCommand>("gear_command", QoS{10});
 }
 
@@ -312,34 +306,11 @@
       "Trying to change gear, current gear is %d, desired gear is %d.",
       static_cast<int>(m_current_gear), static_cast<int>(desired_gear));
 
-<<<<<<< HEAD
-    // auto const it = gear_report_to_vsc_gear.find(desired_gear);
-    // if (it != gear_report_to_vsc_gear.end()) {
-      RCLCPP_INFO_THROTTLE(
-      get_logger(), clock, 3000,
-      "Send command to convert desired_gear %d to %d", static_cast<int>(desired_gear), static_cast<int>(it->second));
-      // gear_command.gear = it->second;
-      // gear_command.mode = VehicleStateCommand::MODE_AUTONOMOUS;
-      // gear_command.stamp = msg->header.stamp;
-      // m_vehicle_state_command_pub->publish(gear_command);
-      GearCommand gear_command;
-      gear_command.command = desired_gear;
-      gear_command.stamp = msg->header.stamp;
-      m_gear_command_pub->publish(gear_command);
-    // }
-    else {
-      RCLCPP_INFO_THROTTLE(
-      get_logger(), clock, 3000,
-      "Unable to match desired_gear %d", static_cast<int>(desired_gear));
-    }
-    // send trajectory with current state so that velocity will be zero in order to change gear
-=======
     GearCommand gear_command;
     gear_command.command = desired_gear;
     gear_command.stamp = msg->header.stamp;
     m_gear_command_pub->publish(gear_command);
     
->>>>>>> 6dcb0550
     Trajectory trajectory;
     trajectory.header.frame_id = "map";
     trajectory.header.stamp = msg->header.stamp;
