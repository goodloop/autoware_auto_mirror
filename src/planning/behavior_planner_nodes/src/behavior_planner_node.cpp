// Copyright 2020 The Autoware Foundation
//
// Licensed under the Apache License, Version 2.0 (the "License");
// you may not use this file except in compliance with the License.
// You may obtain a copy of the License at
//
//     http://www.apache.org/licenses/LICENSE-2.0
//
// Unless required by applicable law or agreed to in writing, software
// distributed under the License is distributed on an "AS IS" BASIS,
// WITHOUT WARRANTIES OR CONDITIONS OF ANY KIND, either express or implied.
// See the License for the specific language governing permissions and
// limitations under the License.

#include "behavior_planner_nodes/behavior_planner_node.hpp"
#include <had_map_utils/had_map_conversion.hpp>
#include <motion_common/config.hpp>
#include <geometry/common_2d.hpp>

#include <rclcpp_components/register_node_macro.hpp>

#include <unordered_map>
#include <string>
#include <memory>

namespace autoware
{
namespace behavior_planner_nodes
{

const std::unordered_map<GEAR_TYPE, GEAR_TYPE> BehaviorPlannerNode::gear_report_to_vsc_gear {
  {GearReport::NONE, VehicleStateCommand::GEAR_NEUTRAL},
  {GearReport::DRIVE_1, VehicleStateCommand::GEAR_DRIVE},
  {GearReport::REVERSE, VehicleStateCommand::GEAR_REVERSE},
  {GearReport::PARK, VehicleStateCommand::GEAR_PARK},
  {GearReport::LOW, VehicleStateCommand::GEAR_LOW},
  {GearReport::NEUTRAL, VehicleStateCommand::GEAR_NEUTRAL},
};

BehaviorPlannerNode::BehaviorPlannerNode(const rclcpp::NodeOptions & options)
:  Node("behavior_planner_node", options)
{
  init();
}

void BehaviorPlannerNode::init()
{
  using rclcpp::QoS;
  using namespace std::chrono_literals;

  // Setup planner
  const auto cg_to_front_m =
    static_cast<float32_t>(declare_parameter("vehicle.cg_to_front_m").get<float64_t>());
  const auto cg_to_rear_m =
    static_cast<float32_t>(declare_parameter("vehicle.cg_to_rear_m").get<float64_t>());
  const auto front_overhang_m =
    static_cast<float32_t>(declare_parameter("vehicle.front_overhang_m").get<float64_t>());
  const auto rear_overhang_m =
    static_cast<float32_t>(declare_parameter("vehicle.rear_overhang_m").get<float64_t>());
  const auto cg_to_vehicle_center =
    ( (cg_to_front_m + front_overhang_m) - (rear_overhang_m + cg_to_rear_m) ) * 0.5F;

  const behavior_planner::PlannerConfig config{
    static_cast<float32_t>(declare_parameter("goal_distance_thresh").get<float64_t>()),
    static_cast<float32_t>(declare_parameter("stop_velocity_thresh").get<float64_t>()),
    static_cast<float32_t>(declare_parameter("heading_weight").get<float64_t>()),
    static_cast<float32_t>(declare_parameter("subroute_goal_offset_lane2parking").get<float64_t>()),
    static_cast<float32_t>(declare_parameter("subroute_goal_offset_parking2lane").get<float64_t>()),
    cg_to_vehicle_center
  };

  m_planner = std::make_unique<behavior_planner::BehaviorPlanner>(config);

  // Setup Tf Buffer with listener
  rclcpp::Clock::SharedPtr clock = std::make_shared<rclcpp::Clock>(RCL_ROS_TIME);
  m_tf_buffer = std::make_shared<tf2_ros::Buffer>(clock);
  m_tf_listener = std::make_shared<tf2_ros::TransformListener>(
    *m_tf_buffer,
    std::shared_ptr<rclcpp::Node>(this, [](auto) {}), false);

  m_lane_planner_client = rclcpp_action::create_client<PlanTrajectoryAction>(
    this->get_node_base_interface(),
    this->get_node_graph_interface(),
    this->get_node_logging_interface(),
    this->get_node_waitables_interface(),
    "plan_lane_trajectory");
  m_parking_planner_client = rclcpp_action::create_client<PlanTrajectoryAction>(
    this->get_node_base_interface(),
    this->get_node_graph_interface(),
    this->get_node_logging_interface(),
    this->get_node_waitables_interface(),
    "plan_parking_trajectory");

  // wait until action clients are ready
  while (!m_lane_planner_client->wait_for_action_server(1s)) {
    if (!rclcpp::ok()) {
      RCLCPP_ERROR(
        get_logger(), "Interrupted while waiting for action server 'plan_lane_trajectory'.");
      rclcpp::shutdown();
      return;
    }
    RCLCPP_INFO(get_logger(), "Waiting for action server 'plan_lane_trajectory'...");
  }
  while (!m_parking_planner_client->wait_for_action_server(1s)) {
    if (!rclcpp::ok()) {
      RCLCPP_ERROR(
        get_logger(), "Interrupted while waiting for action server 'plan_parking_trajectory'.");
      rclcpp::shutdown();
      return;
    }
    RCLCPP_INFO(get_logger(), "Waiting for action server 'plan_parking_trajectory'...");
  }

  m_map_client = this->create_client<HADMapService>("HAD_Map_Service");
  while (!m_map_client->wait_for_service(1s)) {
    if (!rclcpp::ok()) {
      RCLCPP_ERROR(get_logger(), "Interrupted while waiting for service 'HAD_Map_Service'.");
      rclcpp::shutdown();
      return;
    }
    RCLCPP_INFO(get_logger(), "Waiting for service 'HAD_Map_Service'...");
  }

  if (declare_parameter("enable_object_collision_estimator").get<bool>()) {
    m_modify_trajectory_client = this->create_client<ModifyTrajectory>("estimate_collision");
    while (!m_modify_trajectory_client->wait_for_service(1s)) {
      if (!rclcpp::ok()) {
        RCLCPP_ERROR(get_logger(), "Interrupted while waiting for service 'estimate_collision'.");
        rclcpp::shutdown();
        return;
      }
      RCLCPP_INFO(get_logger(), "Waiting for service 'estimate_collision'...");
    }
  }

  // Setup subscribers
  m_ego_state_sub = this->create_subscription<State>(
    "vehicle_state", QoS{10},
    [this](const State::SharedPtr msg) {on_ego_state(msg);});
  m_route_sub = this->create_subscription<HADMapRoute>(
    "route", QoS{10},
    [this](const HADMapRoute::SharedPtr msg) {on_route(msg);});
  m_gear_report_sub = this->create_subscription<GearReport>(
    "gear_report", QoS{10},
    [this](const GearReport::SharedPtr msg) {on_gear_report(msg);});

  // Setup publishers
  m_trajectory_pub =
    this->create_publisher<Trajectory>("trajectory", QoS{10});
  m_debug_trajectory_pub =
    this->create_publisher<Trajectory>("debug/full_trajectory", QoS{10});
  m_debug_checkpoints_pub =
    this->create_publisher<Trajectory>("debug/checkpoints", QoS{10});
  m_debug_subroute_pub =
    this->create_publisher<HADMapRoute>("debug/current_subroute", QoS{10});
  m_debug_global_path_pub =
    this->create_publisher<geometry_msgs::msg::PoseArray>("debug/global_path", QoS{10});
  m_gear_command_pub =
    this->create_publisher<GearCommand>("gear_command", QoS{10});
}

void BehaviorPlannerNode::goal_response_callback(
  std::shared_future<PlanTrajectoryGoalHandle::SharedPtr> future)
{
  if (!future.get()) {
    RCLCPP_ERROR(get_logger(), "Goal was rejected by server");
    return;
  } else {
    // start requesting trajectory
    m_requesting_trajectory = true;
  }
}

void BehaviorPlannerNode::feedback_callback(
  PlanTrajectoryGoalHandle::SharedPtr goal_handle,
  const std::shared_ptr<const PlanTrajectoryAction::Feedback> feedback)
{
  // currently we don't need feedback.
  // This function will be deleted when action is replaced with synchronous service call
  (void) goal_handle;
  (void) feedback;
}

void BehaviorPlannerNode::result_callback(const PlanTrajectoryGoalHandle::WrappedResult & result)
{
  if (result.result->result == PlanTrajectoryAction::Result::SUCCESS &&
    !result.result->trajectory.points.empty())
  {
    RCLCPP_INFO(get_logger(), "Received trajectory from planner");
  } else {
    RCLCPP_ERROR(get_logger(), "Planner failed to calculate!!");
  }

  auto trajectory = result.result->trajectory;
  trajectory.header.frame_id = "map";
  m_debug_trajectory_pub->publish(trajectory);

  m_planner->set_trajectory(result.result->trajectory);

  // finished requesting trajectory
  m_requesting_trajectory = false;
}

State BehaviorPlannerNode::transform_to_map(const State & state)
{
  geometry_msgs::msg::TransformStamped tf;
  try {
    tf = m_tf_buffer->lookupTransform(
      "map", state.header.frame_id,
      time_utils::from_message(state.header.stamp));
  } catch (const tf2::ExtrapolationException &) {
    // TODO(mitsudome-r): currently falls back to retrive newest
    // transform available for availability,
    // Do validation in the future
    tf = m_tf_buffer->lookupTransform("map", state.header.frame_id, tf2::TimePointZero);
  }
  State transformed_state;
  motion::motion_common::doTransform(state, transformed_state, tf);
  transformed_state.header.frame_id = "map";
  transformed_state.header.stamp = state.header.stamp;
  return transformed_state;
}

void BehaviorPlannerNode::request_trajectory(const RouteWithType & route_with_type)
{
  using std::placeholders::_1;
  using std::placeholders::_2;

  const auto & route = route_with_type.route;
  const auto & planner_type = route_with_type.planner_type;

  visualize_global_path(route);

  auto action_goal = PlanTrajectoryAction::Goal();
  action_goal.sub_route = route;

  auto send_goal_options = rclcpp_action::Client<PlanTrajectoryAction>::SendGoalOptions();
  send_goal_options.goal_response_callback = std::bind(
    &BehaviorPlannerNode::goal_response_callback,
    this, _1);
  send_goal_options.feedback_callback = std::bind(
    &BehaviorPlannerNode::feedback_callback, this, _1,
    _2);
  send_goal_options.result_callback = std::bind(&BehaviorPlannerNode::result_callback, this, _1);

  switch (planner_type) {
    case behavior_planner::PlannerType::LANE:
      m_lane_planner_client->async_send_goal(action_goal, send_goal_options);
      RCLCPP_INFO(get_logger(), "Sent lane trajectory action goal");
      break;
    case behavior_planner::PlannerType::PARKING:
      m_parking_planner_client->async_send_goal(action_goal, send_goal_options);
      RCLCPP_INFO(get_logger(), "Sent parking trajectory action goal");
      break;
    default:
      break;
  }
  m_debug_subroute_pub->publish(route);
}

void BehaviorPlannerNode::on_ego_state(const State::SharedPtr & msg)
{
  // Do nothing if localization result is not received yet.
  if (!m_tf_buffer->canTransform("map", msg->header.frame_id, tf2::TimePointZero)) {
    RCLCPP_INFO(get_logger(), "Waiting for localization result to become available");
    return;
  }

  m_ego_state = transform_to_map(*msg);

  // do nothing if we haven't got route yet
  if (!m_planner->is_route_ready()) {
    return;
  }

  // check if we need new trajectory
  // make sure we are not requesting trajectory if we already have
  if (!m_requesting_trajectory) {
    if (m_planner->has_arrived_goal(m_ego_state)) {
      if (m_log_goal_reached) {
        RCLCPP_INFO(get_logger(), "Reached goal. Wait for another route");
        m_log_goal_reached = false;
      }
    } else if (m_planner->has_arrived_subroute_goal(m_ego_state)) {
      // send next subroute
      m_planner->set_next_subroute();
      request_trajectory(m_planner->get_current_subroute(m_ego_state));
      m_requesting_trajectory = true;
      m_log_goal_reached = true;
    } else if (m_planner->needs_new_trajectory(m_ego_state)) {
      // update trajectory for current subroute
      request_trajectory(m_planner->get_current_subroute(m_ego_state));
      m_requesting_trajectory = true;
      m_log_goal_reached = true;
    }
  }

  if (!m_planner->is_trajectory_ready()) {
    return;
  }

  const auto desired_gear = m_planner->get_desired_gear(m_ego_state);
  if (desired_gear != m_current_gear) {
    auto & clock = *this->get_clock();
    RCLCPP_INFO_THROTTLE(
      get_logger(), clock, 3000,
      "Trying to change gear, current gear is %d, desired gear is %d.",
      static_cast<int>(m_current_gear), static_cast<int>(desired_gear));

<<<<<<< HEAD
    GearCommand gear_command;
    gear_command.command = desired_gear;
    gear_command.stamp = msg->header.stamp;
    m_gear_command_pub->publish(gear_command);
    
=======
    auto const it = gear_report_to_vsc_gear.find(desired_gear);
    if (it != gear_report_to_vsc_gear.end()) {
      VehicleStateCommand gear_command;
      RCLCPP_INFO_THROTTLE(
        get_logger(), clock, 3000,
        "Send command to convert desired_gear %d to %d",
        static_cast<int>(desired_gear), static_cast<int>(it->second));
      gear_command.gear = it->second;
      gear_command.mode = VehicleStateCommand::MODE_AUTONOMOUS;
      gear_command.stamp = msg->header.stamp;
      m_vehicle_state_command_pub->publish(gear_command);
    } else {
      RCLCPP_INFO_THROTTLE(
        get_logger(), clock, 3000,
        "Unable to match desired_gear %d", static_cast<int>(desired_gear));
    }
    // send trajectory with current state so that velocity will be zero in order to change gear
>>>>>>> 87c5e588
    Trajectory trajectory;
    trajectory.header.frame_id = "map";
    trajectory.header.stamp = msg->header.stamp;
    trajectory.points.push_back(msg->state);
    m_trajectory_pub->publish(trajectory);
  } else {
    auto trajectory = m_planner->get_trajectory(m_ego_state);
    // trajectory.header = m_ego_state.header;
    trajectory.header.frame_id = "map";
    trajectory.header.stamp = msg->header.stamp;

    // If object collision estimation is enabled, send trajectory through the collision estimator
    if (m_modify_trajectory_client) {
      auto request = std::make_shared<ModifyTrajectory::Request>();
      request->original_trajectory = trajectory;
      auto result =
        m_modify_trajectory_client->async_send_request(
        request,
        std::bind(
          &BehaviorPlannerNode::modify_trajectory_response,
          this, std::placeholders::_1));
    } else {
      m_trajectory_pub->publish(trajectory);
    }
  }
}

void BehaviorPlannerNode::on_gear_report(const GearReport::SharedPtr & msg)
{
  m_current_gear = msg->report;
}

void BehaviorPlannerNode::on_route(const HADMapRoute::SharedPtr & msg)
{
  if (m_requesting_trajectory) {
    RCLCPP_ERROR(
      get_logger(),
      "Route was rejected. Route cannot be updated while communicating with trajectory planners.");
    return;
  }

  if (!m_planner->is_vehicle_stopped(m_ego_state)) {
    RCLCPP_ERROR(
      get_logger(), "Route was rejected. Route cannot be update while the vehicle is moving");
    return;
  }

  RCLCPP_INFO(get_logger(), "Received route");

  m_route = msg;

  // TODO(mitsudome-r): replace it with bounded request
  auto request = std::make_shared<HADMapService::Request>();
  request->requested_primitives.push_back(HADMapService::Request::FULL_MAP);

  // TODO(mitsudome-r): If synchronized service request becomes available,
  // replace it with synchronized implementation
  auto result =
    m_map_client->async_send_request(
    request,
    std::bind(&BehaviorPlannerNode::map_response, this, std::placeholders::_1));
}

void BehaviorPlannerNode::modify_trajectory_response(
  rclcpp::Client<ModifyTrajectory>::SharedFuture future)
{
  auto trajectory = future.get()->modified_trajectory;

  // set current position with velocity zero to do emergency stop in case
  // collision estimator fails or if there is obstacle on first point
  if (trajectory.points.empty()) {
    auto stopping_point = m_ego_state.state;
    stopping_point.longitudinal_velocity_mps = 0.0;
    trajectory.points.push_back(stopping_point);
  }
  m_trajectory_pub->publish(trajectory);
}

void BehaviorPlannerNode::map_response(rclcpp::Client<HADMapService>::SharedFuture future)
{
  m_lanelet_map_ptr = std::make_shared<lanelet::LaneletMap>();
  autoware::common::had_map_utils::fromBinaryMsg(future.get()->map, m_lanelet_map_ptr);

  RCLCPP_INFO(get_logger(), "Received map");

  // TODO(mitsudome-r) move to handle_accepted() when synchronous service is available
  m_planner->set_route(*m_route, m_lanelet_map_ptr);

  const auto subroutes = m_planner->get_subroutes();
  Trajectory checkpoints;
  checkpoints.header.frame_id = "map";
  for (const auto & subroute : subroutes) {
    TrajectoryPoint trajectory_start_point;
    trajectory_start_point.pose = subroute.route.start_pose;

    TrajectoryPoint trajectory_goal_point;
    trajectory_goal_point.pose = subroute.route.goal_pose;

    checkpoints.points.push_back(trajectory_start_point);
    checkpoints.points.push_back(trajectory_goal_point);
  }
  m_debug_checkpoints_pub->publish(checkpoints);
}

void BehaviorPlannerNode::visualize_global_path(const HADMapRoute & route)
{
  auto debug_global_path = geometry_msgs::msg::PoseArray();

  debug_global_path.header.stamp = rclcpp::Time();
  debug_global_path.header.frame_id = "map";

  debug_global_path.poses.push_back(route.start_pose);
  debug_global_path.poses.push_back(route.goal_pose);

  m_debug_global_path_pub->publish(debug_global_path);
}
}  // namespace behavior_planner_nodes
}  // namespace autoware

RCLCPP_COMPONENTS_REGISTER_NODE(autoware::behavior_planner_nodes::BehaviorPlannerNode)<|MERGE_RESOLUTION|>--- conflicted
+++ resolved
@@ -307,13 +307,6 @@
       "Trying to change gear, current gear is %d, desired gear is %d.",
       static_cast<int>(m_current_gear), static_cast<int>(desired_gear));
 
-<<<<<<< HEAD
-    GearCommand gear_command;
-    gear_command.command = desired_gear;
-    gear_command.stamp = msg->header.stamp;
-    m_gear_command_pub->publish(gear_command);
-    
-=======
     auto const it = gear_report_to_vsc_gear.find(desired_gear);
     if (it != gear_report_to_vsc_gear.end()) {
       VehicleStateCommand gear_command;
@@ -331,7 +324,6 @@
         "Unable to match desired_gear %d", static_cast<int>(desired_gear));
     }
     // send trajectory with current state so that velocity will be zero in order to change gear
->>>>>>> 87c5e588
     Trajectory trajectory;
     trajectory.header.frame_id = "map";
     trajectory.header.stamp = msg->header.stamp;
