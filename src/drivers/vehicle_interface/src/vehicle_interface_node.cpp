// Copyright 2020-2021 the Autoware Foundation
//
// Licensed under the Apache License, Version 2.0 (the "License");
// you may not use this file except in compliance with the License.
// You may obtain a copy of the License at
//
//     http://www.apache.org/licenses/LICENSE-2.0
//
// Unless required by applicable law or agreed to in writing, software
// distributed under the License is distributed on an "AS IS" BASIS,
// WITHOUT WARRANTIES OR CONDITIONS OF ANY KIND, either express or implied.
// See the License for the specific language governing permissions and
// limitations under the License.
//
// Co-developed by Tier IV, Inc. and Apex.AI, Inc.
#include <common/types.hpp>

#include <signal_filters/filter_factory.hpp>
#include <time_utils/time_utils.hpp>

#include <memory>
#include <string>
#include <tuple>
#include <unordered_set>
#include <vector>
#include <utility>

#include "vehicle_interface/vehicle_interface_node.hpp"

using autoware::common::types::bool8_t;
using autoware::common::types::float32_t;
using autoware::common::types::float64_t;


namespace autoware
{
namespace drivers
{
namespace vehicle_interface
{

////////////////////////////////////////////////////////////////////////////////
VehicleInterfaceNode::VehicleInterfaceNode(
  const std::string & node_name,
  const std::unordered_set<ViFeature> & features,
  const rclcpp::NodeOptions & options)
: Node{node_name, options}
{
  // Helper functions
  const auto topic_num_matches_from_param = [this](const auto param) {
      const auto name_param = declare_parameter(param);
      return TopicNumMatches{name_param.template get<std::string>()};
    };
  const auto time = [this](const auto param_name) -> std::chrono::milliseconds {
      const auto count_ms = declare_parameter(param_name).template get<int64_t>();
      return std::chrono::milliseconds{count_ms};
    };
  const auto limits_from_param = [this](const auto prefix) -> Limits<float32_t> {
      const auto prefix_dot = prefix + std::string{"."};
      return {
      static_cast<float32_t>(declare_parameter(prefix_dot + "min").template get<float64_t>()),
      static_cast<float32_t>(declare_parameter(prefix_dot + "max").template get<float64_t>()),
      static_cast<float32_t>(declare_parameter(prefix_dot + "threshold").template get<float64_t>())
      };
    };
  // optionally instantiate a config
  std::experimental::optional<StateMachineConfig> state_machine_config{};
  {
    const auto velocity_threshold =
      declare_parameter("state_machine.gear_shift_velocity_threshold_mps");
    if (rclcpp::PARAMETER_NOT_SET != velocity_threshold.get_type()) {
      state_machine_config = StateMachineConfig{
        static_cast<float32_t>(velocity_threshold.get<float64_t>()),
        limits_from_param("state_machine.acceleration_limits"),
        limits_from_param("state_machine.front_steer_limits"),
        std::chrono::milliseconds{declare_parameter("state_machine.time_step_ms").get<int64_t>()},
        static_cast<float32_t>(
          declare_parameter("state_machine.timeout_acceleration_mps2").get<float64_t>()),
        time("state_machine.state_transition_timeout_ms"),
        static_cast<float32_t>(
          declare_parameter("state_machine.gear_shift_accel_deadzone_mps2").get<float64_t>())
      };
    }
  }
  // Get stuff from filter.<prefix_middle>.blah
  const auto filter = [this](const auto prefix_middle) -> FilterConfig {
      const auto prefix = std::string{"filter."} + prefix_middle + std::string{"."};
      // lazy optional stuff: if one is missing then give up
      const auto type = declare_parameter(prefix + "type");
      if (rclcpp::PARAMETER_NOT_SET == type.get_type()) {
        return FilterConfig{"", 0.0F};
      }
      const auto cutoff =
        static_cast<Real>(declare_parameter(prefix + "cutoff_frequency_hz").template
        get<float32_t>());
      return FilterConfig{type.template get<std::string>(), cutoff};
    };
  // Check for enabled features
  const auto feature_list_string = declare_parameter("features");

  if (feature_list_string.get_type() != rclcpp::PARAMETER_NOT_SET) {
    for (const auto & feature : feature_list_string.template get<std::vector<std::string>>()) {
      const auto found_feature = m_avail_features.find(feature);

      if (found_feature == m_avail_features.end()) {
        throw std::domain_error{"Provided feature not found in list of available features"};
      }

      const auto supported_feature = features.find(found_feature->second);

      if (supported_feature == features.end()) {
        throw std::domain_error{"Provided feature not found in list of supported features"};
      }

      m_enabled_features.insert(*supported_feature);
    }
  }

  // Actually init
  init(
    topic_num_matches_from_param("control_command"),
    TopicNumMatches{"odometry"},
    TopicNumMatches{"state_report"},
    state_machine_config,
    filter("longitudinal"),
    filter("curvature"),
    filter("front_steer"),
    filter("rear_steer"),
    time("cycle_time_ms")
  );
}

////////////////////////////////////////////////////////////////////////////////
void VehicleInterfaceNode::set_filter(VehicleFilter && filter) noexcept
{
  m_filter = std::forward<VehicleFilter &&>(filter);
}

void VehicleInterfaceNode::set_reference_tracker(ControllerBasePtr && controller) noexcept
{
  m_controller = std::forward<ControllerBasePtr &&>(controller);
}

void VehicleInterfaceNode::set_interface(std::unique_ptr<PlatformInterface> && interface) noexcept
{
  m_interface = std::forward<std::unique_ptr<PlatformInterface>&&>(interface);
}

rclcpp::Logger VehicleInterfaceNode::logger() const noexcept {return get_logger();}

const SafetyStateMachine VehicleInterfaceNode::get_state_machine() const noexcept
{
  return *m_state_machine;
}

////////////////////////////////////////////////////////////////////////////////
// 9073 appears to be a false positive, or the compiler being overly pedantic for templates
// specializations
// For 1576, I argue that the damage to readability and maintainability outweighs the slim
// possibility of loading the wrong implementation:
// The former aspect is obvious (lots of code in the header); the latter half of the argument is as
// follows:
//   The generic template implementation is not defined, and it is a private member function.
//   This implies that the only way to call it is via a public interface (which is not templated).
//   Further, the only way to get a different specialization at this point is if you load the wrong
//   library or you somehow get an LD_PRELOAD. In either case, you have significantly worse problems
//   which are not special to putting the specialization in the source file.
//   Finally, because the template is only defined in a source file and compiled, there's little
//   chance for arbitrary inclusion order (without LD_PRELOAD as above; which implies other issues)
/*lint -save -e1576 See above*/
/*lint -save -e9073 see above*/
template<>
void VehicleInterfaceNode::on_command_message(
  const autoware_auto_vehicle_msgs::msg::RawControlCommand & msg)
{
  if (!m_interface->send_control_command(msg)) {
    on_control_send_failure();
  }
  send_state_command(m_last_state_command);
  m_last_state_command = MaybeStateCommand{};
}

////////////////////////////////////////////////////////////////////////////////
template<>
void VehicleInterfaceNode::on_command_message(
  const autoware_auto_control_msgs::msg::AckermannControlCommand & msg)
{
  const auto stamp = time_utils::from_message(msg.stamp);
  const auto dt = stamp - m_last_command_stamp;

  // Time should not go backwards
  if (dt < std::chrono::nanoseconds::zero()) {
    throw std::domain_error{"Vehicle interface command went backwards in time!"};
  }

  if (!m_interface->send_control_command(msg)) {
    on_control_send_failure();
  }
  send_state_command(m_last_state_command);
  m_last_state_command = MaybeStateCommand{};
}

////////////////////////////////////////////////////////////////////////////////
template<>
void VehicleInterfaceNode::on_command_message(
  const autoware_auto_vehicle_msgs::msg::VehicleControlCommand & msg)
{
  const auto stamp = time_utils::from_message(msg.stamp);
  const auto dt = stamp - m_last_command_stamp;

  // Time should not go backwards
  if (dt < std::chrono::nanoseconds::zero()) {
    throw std::domain_error{"Vehicle interface command went backwards in time!"};
  }

  // Hit command with low pass filter TODO(c.ho) Don't repeat yourself on stamp conversion
  // Continue with filter using message only if dt>0
  if (dt > std::chrono::nanoseconds::zero()) {
    const auto maybe_state_command = m_last_state_command;
    m_last_state_command = MaybeStateCommand{};
    m_last_command_stamp = stamp;
    const auto filter = [dt](auto & filter_ptr, auto & val) -> void {
        if (filter_ptr) {val = filter_ptr->filter(val, dt);}
      };
    auto cmd = msg;
    filter(m_filter.longitudinal, cmd.long_accel_mps2);
    filter(m_filter.front_steer, cmd.front_wheel_angle_rad);
    filter(m_filter.rear_steer, cmd.rear_wheel_angle_rad);
    // Hit commands with state machine
    const auto commands = m_state_machine->compute_safe_commands({cmd, maybe_state_command});
    // Send
    if (!m_interface->send_control_command(commands.control())) {
      on_control_send_failure();
    }
    send_state_command(commands.state());
  } else {
    RCLCPP_WARN(logger(), "Vehicle interface time did not increase, skipping");
  }
}

////////////////////////////////////////////////////////////////////////////////
//lint -e{1762} NOLINT see above, not implemented
template<>
void VehicleInterfaceNode::on_command_message(
  const autoware_auto_control_msgs::msg::HighLevelControlCommand & msg)
{
  (void)msg;
  throw std::logic_error{"Not yet implemented"};
}
/*lint -restore*/

////////////////////////////////////////////////////////////////////////////////
void VehicleInterfaceNode::on_mode_change_request(
  ModeChangeRequest::SharedPtr request,
  ModeChangeResponse::SharedPtr response)
{
  // Response is std_msgs::msg::Empty because changing the autonomy state
  // takes a non-trivial amount of time and the current state should be
  // reported via the VehicleStateReport
  (void)response;
  if (!m_interface->handle_mode_change_request(request)) {
    on_mode_change_failure();
  }
}

////////////////////////////////////////////////////////////////////////////////
void VehicleInterfaceNode::init(
  const TopicNumMatches & control_command,
  const TopicNumMatches & odometry,
  const TopicNumMatches & state_report,
  const std::experimental::optional<StateMachineConfig> & state_machine_config,
  const FilterConfig & longitudinal_filter,
  const FilterConfig & curvature_filter,
  const FilterConfig & front_steer_filter,
  const FilterConfig & rear_steer_filter,
  const std::chrono::nanoseconds & cycle_time)
{
  m_cycle_time = cycle_time;
  // Timer
  m_read_timer = create_wall_timer(
    m_cycle_time, [this]() {
      try {
        read_and_publish();
      } catch (...) {
        on_error(std::current_exception());
      }
    });
  // Make publishers
  m_state_pub = create_publisher<autoware_auto_vehicle_msgs::msg::VehicleStateReport>(
    state_report.topic + "_out", rclcpp::QoS{10U});
  m_odom_pub =
    create_publisher<autoware_auto_vehicle_msgs::msg::VehicleOdometry>(
    odometry.topic,
    rclcpp::QoS{10U});
  // Make subordinate subscriber TODO(c.ho) parameterize time better
<<<<<<< HEAD
  // using VSC = autoware_auto_vehicle_msgs::msg::VehicleStateCommand;
  // m_state_sub = create_subscription<VSC>(
  //   state_command.topic, rclcpp::QoS{10U},
  //   [this](VSC::SharedPtr msg) {m_last_state_command = *msg;});
=======
>>>>>>> 6dcb0550

  // Feature subscriptions/publishers
  if (m_enabled_features.find(ViFeature::HEADLIGHTS) != m_enabled_features.end()) {
    m_headlights_rpt_pub = create_publisher<autoware_auto_vehicle_msgs::msg::HeadlightsReport>(
      "headlights_report", rclcpp::QoS{10U});
    m_headlights_cmd_sub = create_subscription<autoware_auto_vehicle_msgs::msg::HeadlightsCommand>(
      "headlights_command", rclcpp::QoS{10U},
      [this](autoware_auto_vehicle_msgs::msg::HeadlightsCommand::SharedPtr msg)
      {m_interface->send_headlights_command(*msg);});
  }

  if (m_enabled_features.find(ViFeature::HORN) != m_enabled_features.end()) {
    m_horn_rpt_pub = create_publisher<autoware_auto_vehicle_msgs::msg::HornReport>(
      "horn_report", rclcpp::QoS{10U});
    m_horn_cmd_sub = create_subscription<autoware_auto_vehicle_msgs::msg::HornCommand>(
      "horn_command", rclcpp::QoS{10U},
      [this](autoware_auto_vehicle_msgs::msg::HornCommand::SharedPtr msg)
      {m_interface->send_horn_command(*msg);});
  }

  if (m_enabled_features.find(ViFeature::WIPERS) != m_enabled_features.end()) {
    m_wipers_rpt_pub = create_publisher<autoware_auto_vehicle_msgs::msg::WipersReport>(
      "wipers_report", rclcpp::QoS{10U});
    m_wipers_cmd_sub = create_subscription<autoware_auto_vehicle_msgs::msg::WipersCommand>(
      "wipers_command", rclcpp::QoS{10U},
      [this](autoware_auto_vehicle_msgs::msg::WipersCommand::SharedPtr msg)
      {m_interface->send_wipers_command(*msg);});
  }

  if (m_enabled_features.find(ViFeature::GEAR) != m_enabled_features.end()) {
    m_gear_rpt_pub = create_publisher<autoware_auto_vehicle_msgs::msg::GearReport>(
      "gear_report", rclcpp::QoS{10U});
    m_gear_cmd_sub = create_subscription<autoware_auto_vehicle_msgs::msg::GearCommand>(
      "gear_command", rclcpp::QoS{10U},
<<<<<<< HEAD
      [this](autoware_auto_vehicle_msgs::msg::GearCommand::SHaredPtr msg)
=======
      [this](autoware_auto_vehicle_msgs::msg::GearCommand::SharedPtr msg)
>>>>>>> 6dcb0550
      {m_interface->send_gear_command(*msg);});
  }

  // State machine boilerplate for better errors
  const auto state_machine = [&state_machine_config]() -> auto {
      if (!state_machine_config) {
        throw std::domain_error{
                "Basic or high level control command requested, but state machine not specified"};
      }
      return std::make_unique<SafetyStateMachine>(state_machine_config.value());
    };
  const auto cmd_callback = [this](auto t) -> auto {
      using Ptr = typename decltype(t)::SharedPtr;
      return [this](Ptr msg) -> void {
               try {
                 on_command_message(*msg);
               } catch (...) {
                 on_error(std::current_exception());
               }
             };
    };
  if (control_command.topic == "high_level") {
    using HCC = autoware_auto_control_msgs::msg::HighLevelControlCommand;
    m_command_sub =
      create_subscription<HCC>("high_level_command", rclcpp::QoS{10U}, cmd_callback(HCC{}));
    m_state_machine = state_machine();
  } else if (control_command.topic == "basic") {
    RCLCPP_WARN(
      logger(),
      "Use of basic control command is deprecated in favor of AckermannControlCommand");
    m_command_sub = create_subscription<BasicControlCommand>(
      "vehicle_command", rclcpp::QoS{10U}, cmd_callback(BasicControlCommand{}));
    m_state_machine = state_machine();
  } else if (control_command.topic == "ackermann") {
    using AckermannCC = autoware_auto_control_msgs::msg::AckermannControlCommand;
    m_command_sub = create_subscription<AckermannCC>(
      "ackermann_vehicle_command", rclcpp::QoS{10U}, cmd_callback(AckermannCC{}));
    m_state_machine = state_machine();
  } else if (control_command.topic == "raw") {
    using RCC = autoware_auto_vehicle_msgs::msg::RawControlCommand;
    m_command_sub =
      create_subscription<RCC>("raw_command", rclcpp::QoS{10U}, cmd_callback(RCC{}));
  } else {
    throw std::domain_error{"Vehicle interface must have exactly one command subscription"};
  }
  // Create services
  m_mode_service = create_service<autoware_auto_vehicle_msgs::srv::AutonomyModeChange>(
    "autonomy_mode", [this](
      ModeChangeRequest::SharedPtr request,
      ModeChangeResponse::SharedPtr response) -> void
    {
      on_mode_change_request(request, response);
    });
  // Make filters
  const auto create_filter = [](const auto & config) -> auto {
      using common::signal_filters::FilterFactory;
      return FilterFactory::create<Real>(config.type, config.cutoff_frequency);
    };
  m_filter.longitudinal = create_filter(longitudinal_filter);
  if (2U == m_command_sub.index()) {  // high level command
    m_filter.curvature = create_filter(curvature_filter);
  } else if (1U == m_command_sub.index()) {  // Basic command
    m_filter.front_steer = create_filter(front_steer_filter);
    m_filter.rear_steer = create_filter(rear_steer_filter);
  } else {  // Raw command
    // Nothing
  }

  check_invariants();
}

////////////////////////////////////////////////////////////////////////////////
void VehicleInterfaceNode::check_invariants()
{
  if (decltype(m_cycle_time)::zero() >= m_cycle_time) {
    throw std::domain_error{"Cycle time must be positive"};
  }
  // Check command sub
  const auto ctrl_not_null =
    mpark::visit([](auto && sub) -> bool8_t {return static_cast<bool8_t>(sub);}, m_command_sub);
  if (!ctrl_not_null) {
    throw std::domain_error{"Vehicle interface must have exactly one command subscription"};
  }
  // Check interface
  // TODO(c.ho) reenable check when check_invariants is moved to some kind of "Activating" thing
  // i.e. LifecycleNode
  // if (!m_interface) {
  //   throw std::domain_error{"Vehicle interface must have a platform interface"};
  // }
  // Check state machine
  if (0U == m_command_sub.index()) {
    if (m_state_machine) {
      // Warn
      RCLCPP_WARN(
        logger(), "State machine instantiated for raw control vehicle interface, "
        "will not be used");
    }
  } else {  // basic or high level command
    if (!m_state_machine) {
      throw std::logic_error{"Vehicle interface should have instantiated a state machine!"};
    }
  }
  // Check high level controller
  if ((!m_controller) && (2U == m_command_sub.index())) {
    throw std::domain_error{"Vehicle interface must have a controller for high level control"};
  }
}


////////////////////////////////////////////////////////////////////////////////
void VehicleInterfaceNode::send_state_command(const MaybeStateCommand & maybe_command)
{
  if (maybe_command) {
    if (!m_interface->send_state_command(maybe_command.value())) {
      on_state_send_failure();
    }
  }
}

////////////////////////////////////////////////////////////////////////////////
void VehicleInterfaceNode::read_and_publish()
{
  if (!m_interface->update(m_cycle_time - std::chrono::milliseconds{2LL})) {
    on_read_timeout();
  }
  // Publish data from interface
  m_odom_pub->publish(m_interface->get_odometry());
  m_state_pub->publish(m_interface->get_state_report());

  // Publish feature reports
  if (m_gear_rpt_pub) {
    m_gear_rpt_pub->publish(m_interface->get_gear_report());
  }

  if (m_headlights_rpt_pub) {
    m_headlights_rpt_pub->publish(m_interface->get_headlights_report());
  }

  if (m_wipers_rpt_pub) {
    m_wipers_rpt_pub->publish(m_interface->get_wipers_report());
  }

  // Update
  if (m_state_machine) {
    m_state_machine->update(m_interface->get_odometry(), m_interface->get_state_report());
    state_machine_report();
  }
}

////////////////////////////////////////////////////////////////////////////////
void VehicleInterfaceNode::on_control_send_failure()
{
  throw std::runtime_error{"Sending control command failed"};
}

////////////////////////////////////////////////////////////////////////////////
void VehicleInterfaceNode::on_state_send_failure()
{
  throw std::runtime_error{"Sending state command failed"};
}

////////////////////////////////////////////////////////////////////////////////
void VehicleInterfaceNode::on_read_timeout()
{
  throw std::runtime_error{"Receiving data failed"};
}

////////////////////////////////////////////////////////////////////////////////
void VehicleInterfaceNode::on_mode_change_failure()
{
  throw std::runtime_error{"Changing autonomy mode failed"};
}

////////////////////////////////////////////////////////////////////////////////
void VehicleInterfaceNode::on_error(std::exception_ptr eptr)
{
  try {
    std::rethrow_exception(eptr);
  } catch (const std::exception & e) {
    RCLCPP_ERROR(logger(), e.what());
  } catch (...) {
    RCLCPP_ERROR(logger(), "VehicleInterface: Unknown error!");
  }
}

////////////////////////////////////////////////////////////////////////////////
void VehicleInterfaceNode::state_machine_report()
{
  for (const auto report : m_state_machine->reports()) {
    switch (report) {
      case StateMachineReport::CLAMP_PAST_THRESHOLD:
        RCLCPP_WARN(logger(), "Control command wildly out of range");
        break;
      case StateMachineReport::BAD_STATE:
        RCLCPP_WARN(logger(), "Bad state command sanitized");
        break;
      case StateMachineReport::WIPERS_ON_HEADLIGHTS_ON:
        RCLCPP_INFO(logger(), "Added headlights on due to wipers on");
        break;
      case StateMachineReport::REMOVE_GEAR_COMMAND:
        RCLCPP_WARN(logger(), "Bad gear command removed");
        break;
      case StateMachineReport::HIGH_FREQUENCY_ACCELERATION_COMMAND:
        {
          const auto err_str = "High frequency acceleration command";
          RCLCPP_ERROR(logger(), err_str);
        }
        break;
      case StateMachineReport::HIGH_FREQUENCY_STEER_COMMAND:
        {
          const auto err_str = "High frequency steering command";
          RCLCPP_ERROR(logger(), err_str);
        }
        break;
      case StateMachineReport::HIGH_FREQUENCY_VELOCITY_REPORT:
        {
          const auto err_str = "High frequency velocity report";
          RCLCPP_ERROR(logger(), err_str);
        }
        RCLCPP_WARN(logger(), "Control command wildly out of range");
        break;
      case StateMachineReport::HIGH_FREQUENCY_STEER_REPORT:
        {
          const auto err_str = "High frequency steering report";
          RCLCPP_ERROR(logger(), err_str);
        }
        break;
      case StateMachineReport::STATE_TRANSITION_TIMEOUT:
        // TODO(JWhitleyWork) Re-enable this error when we can
        // get it under control.
        // RCLCPP_ERROR(logger(), "State transition timed out");
        break;
      default:
        throw std::logic_error{"Bad state machine report"};
    }
  }
}

}  // namespace vehicle_interface
}  // namespace drivers
}  // namespace autoware<|MERGE_RESOLUTION|>--- conflicted
+++ resolved
@@ -293,13 +293,6 @@
     odometry.topic,
     rclcpp::QoS{10U});
   // Make subordinate subscriber TODO(c.ho) parameterize time better
-<<<<<<< HEAD
-  // using VSC = autoware_auto_vehicle_msgs::msg::VehicleStateCommand;
-  // m_state_sub = create_subscription<VSC>(
-  //   state_command.topic, rclcpp::QoS{10U},
-  //   [this](VSC::SharedPtr msg) {m_last_state_command = *msg;});
-=======
->>>>>>> 6dcb0550
 
   // Feature subscriptions/publishers
   if (m_enabled_features.find(ViFeature::HEADLIGHTS) != m_enabled_features.end()) {
@@ -334,11 +327,7 @@
       "gear_report", rclcpp::QoS{10U});
     m_gear_cmd_sub = create_subscription<autoware_auto_vehicle_msgs::msg::GearCommand>(
       "gear_command", rclcpp::QoS{10U},
-<<<<<<< HEAD
-      [this](autoware_auto_vehicle_msgs::msg::GearCommand::SHaredPtr msg)
-=======
       [this](autoware_auto_vehicle_msgs::msg::GearCommand::SharedPtr msg)
->>>>>>> 6dcb0550
       {m_interface->send_gear_command(*msg);});
   }
 
